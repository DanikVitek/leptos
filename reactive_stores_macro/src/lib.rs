use convert_case::{Case, Casing};
use proc_macro2::{Span, TokenStream};
use proc_macro_error2::{abort, abort_call_site, proc_macro_error, OptionExt};
use quote::{quote, ToTokens};
use std::borrow::Cow;
use syn::{
    parse::{Parse, ParseStream, Parser},
    punctuated::Punctuated,
    spanned::Spanned,
    token::Comma,
    ExprClosure, Field, Fields, Generics, Ident, Index, Meta, Result, Token,
    Type, Variant, Visibility, WhereClause,
};

#[proc_macro_error]
#[proc_macro_derive(Store, attributes(store))]
pub fn derive_store(input: proc_macro::TokenStream) -> proc_macro::TokenStream {
    syn::parse_macro_input!(input as Model)
        .into_token_stream()
        .into()
}

#[proc_macro_error]
#[proc_macro_derive(Patch, attributes(store, patch))]
pub fn derive_patch(input: proc_macro::TokenStream) -> proc_macro::TokenStream {
    syn::parse_macro_input!(input as PatchModel)
        .into_token_stream()
        .into()
}

struct Model {
    vis: Visibility,
    name: Ident,
    generics: Generics,
    ty: ModelTy,
}

enum ModelTy {
    Struct { fields: Vec<Field> },
    Enum { variants: Vec<Variant> },
}

impl Parse for Model {
    fn parse(input: ParseStream) -> Result<Self> {
        let input = syn::DeriveInput::parse(input)?;

        let ty = match input.data {
            syn::Data::Struct(s) => ModelTy::Struct {
                fields: collect_struct_fields(s.fields, s.semi_token.span()),
            },
            syn::Data::Enum(e) => ModelTy::Enum {
                variants: e.variants.into_iter().collect(),
            },
            _ => {
                abort_call_site!(
                    "only structs and enums can be used with `Store`"
                );
            }
        };

        Ok(Self {
            vis: input.vis,
            generics: input.generics,
            name: input.ident,
            ty,
        })
    }
}

#[derive(Clone)]
enum SubfieldMode {
    Keyed(ExprClosure, Box<Type>),
    Skip,
}

impl Parse for SubfieldMode {
    fn parse(input: ParseStream) -> Result<Self> {
        let mode: Ident = input.parse()?;
        if mode == "key" {
            let _col: Token![:] = input.parse()?;
            let ty: Type = input.parse()?;
            let _eq: Token![=] = input.parse()?;
            let closure: ExprClosure = input.parse()?;
            Ok(SubfieldMode::Keyed(closure, Box::new(ty)))
        } else if mode == "skip" {
            Ok(SubfieldMode::Skip)
        } else {
            Err(input.error("expected `key: <Type> = <closure>`"))
        }
    }
}

impl ToTokens for Model {
    fn to_tokens(&self, tokens: &mut TokenStream) {
        let library_path = quote! { reactive_stores };
        let Model {
            vis,
            name,
            generics,
            ty,
        } = &self;
        let any_store_field = Ident::new("AnyStoreField", Span::call_site());
        let trait_name = Ident::new(&format!("{name}StoreFields"), name.span());
        let generics_with_orig = {
            let params = &generics.params;
            quote! { <#any_store_field, #params> }
        };
        let where_with_orig = {
            generics
                .where_clause
                .as_ref()
                .map(|w| {
                    let WhereClause {
                        where_token,
                        predicates,
                    } = &w;
                    quote! {
                        #where_token
                            #any_store_field: #library_path::StoreField<Value = #name #generics>,
                            #predicates
                    }
                })
                .unwrap_or_else(|| quote! { where #any_store_field: #library_path::StoreField<Value = #name #generics> })
        };

        // define an extension trait that matches this struct
        // and implement that trait for all StoreFields
        let (trait_fields, read_fields): (Vec<_>, Vec<_>) =
            ty.to_field_data(&library_path, generics, &any_store_field, name);

        // read access
        tokens.extend(quote! {
            #vis trait #trait_name <AnyStoreField>
            #where_with_orig
            {
                #(#trait_fields)*
            }

            #[automatically_derived]
            impl #generics_with_orig #trait_name <AnyStoreField> for AnyStoreField
            #where_with_orig
            {
               #(#read_fields)*
            }
        });
    }
}

impl ModelTy {
    fn to_field_data(
        &self,
        library_path: &TokenStream,
        generics: &Generics,
        any_store_field: &Ident,
        name: &Ident,
    ) -> (Vec<TokenStream>, Vec<TokenStream>) {
        match self {
            ModelTy::Struct { fields } => fields
                .iter()
                .enumerate()
                .map(|(idx, field)| {
                    let Field {
                        ident, ty, attrs, ..
                    } = &field;
                    let modes = attrs
                        .iter()
                        .find_map(|attr| {
                            attr.meta.path().is_ident("store").then(|| {
                                match &attr.meta {
                                    Meta::List(list) => {
                                        match Punctuated::<
                                                SubfieldMode,
                                                Comma,
                                            >::parse_terminated
                                                .parse2(list.tokens.clone())
                                            {
                                                Ok(modes) => Some(
                                                    modes
                                                        .into_iter()
                                                        .collect::<Vec<_>>(),
                                                ),
                                                Err(e) => abort!(list, e),
                                            }
                                    }
                                    _ => None,
                                }
                            })
                        })
                        .flatten();

                    (
                        field_to_tokens::<false>(
                            idx,
                            modes.as_deref(),
                            library_path,
                            ident.as_ref(),
                            generics,
                            any_store_field,
                            name,
                            ty,
                        ),
                        field_to_tokens::<true>(
                            idx,
                            modes.as_deref(),
                            library_path,
                            ident.as_ref(),
                            generics,
                            any_store_field,
                            name,
                            ty,
                        ),
                    )
                })
                .unzip(),
            ModelTy::Enum { variants } => variants
                .iter()
                .map(|variant| {
                    let Variant {
                        ident: variant_name,
                        fields,
                        ..
                    } = variant;

                    (
                        variant_to_tokens::<false>(
                            library_path,
                            variant_name,
                            generics,
                            any_store_field,
                            name,
                            fields,
                        ),
                        variant_to_tokens::<true>(
                            library_path,
                            variant_name,
                            generics,
                            any_store_field,
                            name,
                            fields,
                        ),
                    )
                })
                .unzip(),
        }
    }
}

#[allow(clippy::too_many_arguments)]
fn field_to_tokens<const INCLUDE_BODY: bool>(
    field_idx: usize,
    modes: Option<&[SubfieldMode]>,
    library_path: &TokenStream,
    field_name: Option<&Ident>,
    generics: &Generics,
    any_store_field: &Ident,
    type_name: &Ident,
    ty: &Type,
) -> TokenStream {
    let (fn_name, locator) = match field_name {
        None => (
            Cow::Owned(Ident::new(
                &format!("field{field_idx}"),
                Span::call_site(),
            )),
            Either::Right(Index::from(field_idx)),
        ),
        Some(field_name) => {
            (Cow::Borrowed(field_name), Either::Left(field_name))
        }
    };

    if let Some(modes) = modes {
        if let [mode] = modes {
            return match mode {
                SubfieldMode::Keyed(keyed_by, key_ty) => {
                    if INCLUDE_BODY {
                        quote! {
                            fn #fn_name(self) ->  #library_path::KeyedSubfield<#any_store_field, #type_name #generics, #key_ty, #ty> {
                                #library_path::KeyedSubfield::new(
                                    self,
                                    #field_idx.into(),
                                    #keyed_by,
                                    |prev| &prev.#locator,
                                    |prev| &mut prev.#locator,
                                )
                            }
                        }
                    } else {
                        quote! {
                            fn #fn_name(self) ->  #library_path::KeyedSubfield<#any_store_field, #type_name #generics, #key_ty, #ty>;
                        }
                    }
                }
                SubfieldMode::Skip => quote! {},
            };
        } else {
            abort!(
                field_name
                    .map(|ident| ident.span())
                    .unwrap_or_else(Span::call_site),
                "multiple modes not currently supported"
            );
        }
    }

    // default subfield
    if INCLUDE_BODY {
        quote! {
            fn #fn_name(self) ->  #library_path::Subfield<#any_store_field, #type_name #generics, #ty> {
                #library_path::Subfield::new(
                    self,
                    #field_idx.into(),
                    |prev| &prev.#locator,
                    |prev| &mut prev.#locator,
                )
            }
        }
    } else {
        quote! {
            fn #fn_name(self) ->  #library_path::Subfield<#any_store_field, #type_name #generics, #ty>;
        }
    }
}

#[allow(clippy::too_many_arguments)]
fn variant_to_tokens<const INCLUDE_BODY: bool>(
    library_path: &TokenStream,
    variant_name: &Ident,
    generics: &Generics,
    any_store_field: &Ident,
    enum_name: &Ident,
    fields: &Fields,
) -> TokenStream {
    // the method name will always be the snake_cased ident
    let fn_name = Ident::new(
        &variant_name.to_string().to_case(Case::Snake),
        variant_name.span(),
    );

    match fields {
        // For unit enum fields, we will just return a `bool` subfield, which is
        // true when this field matches
        Fields::Unit => {
            // default subfield
            make_is_variant::<INCLUDE_BODY>(
                enum_name,
                &fn_name,
                variant_name,
                library_path,
            )
        }
        // If an enum branch has named fields, we create N + 1 methods:
        // 1 `bool` subfield, which is true when this field matches
        // N `Option<T>` subfields for each of the named fields
        Fields::Named(fields) => {
            let mut tokens = make_is_variant::<INCLUDE_BODY>(
                enum_name,
                &fn_name,
                variant_name,
                library_path,
            );

            tokens.extend(fields
                .named
                .iter()
                .map(|field| {
                    let field_ident = field.ident.as_ref().unwrap();
                    let field_ty = &field.ty;
                    let combined_ident = Ident::new(
                        &format!("{}_{}", fn_name, field_ident),
                        field_ident.span(),
                    );

                    let signature = quote! {
                        fn #combined_ident(self) -> Option<#library_path::Subfield<#any_store_field, #enum_name #generics, #field_ty>>
                    };
                    // default subfield
                    if !INCLUDE_BODY {
                        return quote! { #signature; };
                    }
                    quote! {
                        #signature {
                            #library_path::StoreField::track_field(&self);
                            let reader = #library_path::StoreField::reader(&self);
                            let matches = reader
                                .map(|reader| matches!(&*reader, #enum_name::#variant_name { .. }))
                                .unwrap_or(false);
                            if !matches {
                                return None;
                            }
                            Some(#library_path::Subfield::new(
                                self,
                                0.into(),
                                |prev| {
                                    match prev {
                                        #enum_name::#variant_name { #field_ident, .. } => Some(#field_ident),
                                        _ => None,
                                    }
                                    .expect("accessed an enum field that is no longer matched")
                                },
                                |prev| {
                                    match prev {
                                        #enum_name::#variant_name { #field_ident, .. } => Some(#field_ident),
                                        _ => None,
                                    }
                                    .expect("accessed an enum field that is no longer matched")
                                },
                            ))
                        }
                    }
                }));

            tokens
        }
        // If an enum branch has unnamed fields, we create N + 1 methods:
        // 1 `bool` subfield, which is true when this field matches
        // N `Option<T>` subfields for each of the unnamed fields
        Fields::Unnamed(fields) => {
            let mut tokens = make_is_variant::<INCLUDE_BODY>(
                enum_name,
                &fn_name,
                variant_name,
                library_path,
            );

            let number_of_fields = fields.unnamed.len();

            tokens.extend(fields
                .unnamed
                .iter()
                .enumerate()
                .map(|(idx, field)| {
                    let field_ident = idx;
                    let field_ty = &field.ty;
                    let combined_ident = Ident::new(
                        &format!("{}_{}", fn_name, field_ident),
                        fn_name.span(),
                    );

                    let ignore_before = (0..idx).map(|_| quote! { _, });
                    let ignore_before2 = ignore_before.clone();
                    let ignore_after = (idx..number_of_fields.saturating_sub(1)).map(|_| quote !{_, });
                    let ignore_after2 = ignore_after.clone();

                    let signature = quote! {
                        fn #combined_ident(self) -> Option<#library_path::Subfield<#any_store_field, #enum_name #generics, #field_ty>>
                    };
                    // default subfield
                    if !INCLUDE_BODY {
                        return quote! { #signature; }
                    }
                    quote! {
                        #signature {
                            #library_path::StoreField::track_field(&self);
                            let reader = #library_path::StoreField::reader(&self);
                            let matches = reader
                                .map(|reader| matches!(&*reader, #enum_name::#variant_name(..)))
                                .unwrap_or(false);
                            if !matches {
                                return None;
                            }
                            Some(#library_path::Subfield::new(
                                self,
                                0.into(),
                                |prev| {
                                    match prev {
                                        #enum_name::#variant_name(#(#ignore_before)* this, #(#ignore_after)*) => Some(this),
                                        _ => None,
                                    }
                                    .expect("accessed an enum field that is no longer matched")
                                },
                                |prev| {
                                    match prev {
                                        #enum_name::#variant_name(#(#ignore_before2)* this, #(#ignore_after2)*) => Some(this),
                                        _ => None,
                                    }
                                    .expect("accessed an enum field that is no longer matched")
                                },
                            ))
                        }
                    }
                }));

            tokens
        }
    }
}

fn make_is_variant<const INCLUDE_BODY: bool>(
    enum_name: &Ident,
    fn_name: &Ident,
    variant_name: &Ident,
    library_path: &TokenStream,
) -> TokenStream {
    if !INCLUDE_BODY {
        return quote! { fn #fn_name(self) -> bool; };
    }
    quote! {
        fn #fn_name(self) -> bool {
            match #library_path::StoreField::reader(&self) {
                Some(reader) => {
                    #library_path::StoreField::track_field(&self);
                    matches!(&*reader, #enum_name::#variant_name)
                },
                None => false
            }
        }
    }
}

struct PatchModel {
    pub name: Ident,
    pub generics: Generics,
    pub ty: PatchModelTy,
}

enum PatchModelTy {
    Struct {
        fields: Vec<Field>,
    },
    #[allow(dead_code)]
    Enum {
        variants: Vec<Variant>,
    },
}

impl Parse for PatchModel {
    fn parse(input: ParseStream) -> Result<Self> {
        let input = syn::DeriveInput::parse(input)?;

        let ty = match input.data {
            syn::Data::Struct(s) => {
                let fields = match s.fields {
                    syn::Fields::Unit => {
                        abort!(s.semi_token, "unit structs are not supported");
                    }
                    syn::Fields::Named(fields) => {
                        fields.named.into_iter().collect::<Vec<_>>()
                    }
                    syn::Fields::Unnamed(fields) => {
                        fields.unnamed.into_iter().collect::<Vec<_>>()
                    }
                };

<<<<<<< HEAD
        let fields = collect_struct_fields(s.fields, s.semi_token.span());
=======
                PatchModelTy::Struct { fields }
            }
            syn::Data::Enum(_e) => {
                abort_call_site!("only structs can be used with `Patch`");

                // TODO: support enums later on
                // PatchModelTy::Enum {
                //     variants: e.variants.into_iter().collect(),
                // }
            }
            _ => {
                abort_call_site!(
                    "only structs and enums can be used with `Store`"
                );
            }
        };
>>>>>>> 5b936f4b

        Ok(Self {
            name: input.ident,
            generics: input.generics,
            ty,
        })
    }
}

fn collect_struct_fields<T>(fields: Fields, abort_span: Span) -> T
where
    T: FromIterator<Field>,
{
    match fields {
        Fields::Unit => abort!(abort_span, "unit structs are not supported"),
        Fields::Named(fields) => fields.named.into_iter(),
        Fields::Unnamed(fields) => fields.unnamed.into_iter(),
    }
    .collect()
}

impl ToTokens for PatchModel {
    fn to_tokens(&self, tokens: &mut TokenStream) {
        let library_path = quote! { reactive_stores };
        let PatchModel { name, generics, ty } = &self;

        let fields = match ty {
            PatchModelTy::Struct { fields } => {
                fields.iter().enumerate().map(|(idx, field)| {
                    let Field {
                        attrs, ident, ..
                    } = &field;
                    let locator = match &ident {
                        Some(ident) => Either::Left(ident),
                        None => Either::Right(Index::from(idx)),
                    };
                    let closure = attrs
                        .iter()
                        .find_map(|attr| {
                            attr.meta.path().is_ident("patch").then(
                                || match &attr.meta {
                                    Meta::List(list) => {
                                        match Punctuated::<
                                                ExprClosure,
                                                Comma,
                                            >::parse_terminated
                                                .parse2(list.tokens.clone())
                                            {
                                                Ok(closures) => {
                                                    let closure = closures.iter().next().cloned().expect_or_abort("should have ONE closure");
                                                    if closure.inputs.len() != 2 {
                                                        abort!(closure.inputs, "patch closure should have TWO params as in #[patch(|this, new| ...)]");
                                                    }
                                                    closure
                                                },
                                                Err(e) => abort!(list, e),
                                            }
                                    }
                                    _ => abort!(attr.meta, "needs to be as `#[patch(|this, new| ...)]`"),
                                },
                            )
                        });

                    if let Some(closure) = closure {
                        let params = closure.inputs;
                        let body = closure.body;
                        quote! {
                            if new.#locator != self.#locator {
                                _ = {
                                    let (#params) = (&mut self.#locator, new.#locator);
                                    #body
                                };
                                notify(&new_path);
                            }
                            new_path.replace_last(#idx + 1);
                        }
                    } else {
                        quote! {
                            #library_path::PatchField::patch_field(
                                &mut self.#locator,
                                new.#locator,
                                &new_path,
                                notify
                            );
                            new_path.replace_last(#idx + 1);
                        }
                    }
                }).collect::<Vec<_>>()
            }
            PatchModelTy::Enum { variants: _ } => {
                unreachable!("not implemented currently")
            }
        };

        // read access
        tokens.extend(quote! {
            #[automatically_derived]
            impl #library_path::PatchField for #name #generics
            {
                fn patch_field(
                    &mut self,
                    new: Self,
                    path: &#library_path::StorePath,
                    notify: &mut dyn FnMut(&#library_path::StorePath),
                ) {
                    let mut new_path = path.clone();
                    new_path.push(0);
                    #(#fields)*
                }
            }
        });
    }
}

enum Either<A, B> {
    Left(A),
    Right(B),
}

impl<A: ToTokens, B: ToTokens> ToTokens for Either<A, B> {
    fn to_tokens(&self, tokens: &mut TokenStream) {
        match self {
            Either::Left(a) => a.to_tokens(tokens),
            Either::Right(b) => b.to_tokens(tokens),
        }
    }
}<|MERGE_RESOLUTION|>--- conflicted
+++ resolved
@@ -371,15 +371,14 @@
                         field_ident.span(),
                     );
 
-                    let signature = quote! {
-                        fn #combined_ident(self) -> Option<#library_path::Subfield<#any_store_field, #enum_name #generics, #field_ty>>
-                    };
                     // default subfield
                     if !INCLUDE_BODY {
-                        return quote! { #signature; };
+                        return quote! {
+                            fn #combined_ident(self) -> Option<#library_path::Subfield<#any_store_field, #enum_name #generics, #field_ty>>;
+                        };
                     }
                     quote! {
-                        #signature {
+                        fn #combined_ident(self) -> Option<#library_path::Subfield<#any_store_field, #enum_name #generics, #field_ty>> {
                             #library_path::StoreField::track_field(&self);
                             let reader = #library_path::StoreField::reader(&self);
                             let matches = reader
@@ -442,15 +441,14 @@
                     let ignore_after = (idx..number_of_fields.saturating_sub(1)).map(|_| quote !{_, });
                     let ignore_after2 = ignore_after.clone();
 
-                    let signature = quote! {
-                        fn #combined_ident(self) -> Option<#library_path::Subfield<#any_store_field, #enum_name #generics, #field_ty>>
-                    };
                     // default subfield
                     if !INCLUDE_BODY {
-                        return quote! { #signature; }
+                        return quote! {
+                            fn #combined_ident(self) -> Option<#library_path::Subfield<#any_store_field, #enum_name #generics, #field_ty>>;
+                        };
                     }
                     quote! {
-                        #signature {
+                        fn #combined_ident(self) -> Option<#library_path::Subfield<#any_store_field, #enum_name #generics, #field_ty>> {
                             #library_path::StoreField::track_field(&self);
                             let reader = #library_path::StoreField::reader(&self);
                             let matches = reader
@@ -531,20 +529,17 @@
         let ty = match input.data {
             syn::Data::Struct(s) => {
                 let fields = match s.fields {
-                    syn::Fields::Unit => {
+                    Fields::Unit => {
                         abort!(s.semi_token, "unit structs are not supported");
                     }
-                    syn::Fields::Named(fields) => {
+                    Fields::Named(fields) => {
                         fields.named.into_iter().collect::<Vec<_>>()
                     }
-                    syn::Fields::Unnamed(fields) => {
+                    Fields::Unnamed(fields) => {
                         fields.unnamed.into_iter().collect::<Vec<_>>()
                     }
                 };
 
-<<<<<<< HEAD
-        let fields = collect_struct_fields(s.fields, s.semi_token.span());
-=======
                 PatchModelTy::Struct { fields }
             }
             syn::Data::Enum(_e) => {
@@ -561,7 +556,6 @@
                 );
             }
         };
->>>>>>> 5b936f4b
 
         Ok(Self {
             name: input.ident,

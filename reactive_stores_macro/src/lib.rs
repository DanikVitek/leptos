use convert_case::{Case, Casing};
use proc_macro2::{Span, TokenStream};
use proc_macro_error2::{abort, abort_call_site, proc_macro_error, OptionExt};
use quote::{quote, ToTokens};
use syn::{
    parse::{Parse, ParseStream, Parser},
    punctuated::Punctuated,
    token::Comma,
    ExprClosure, Field, Fields, Generics, Ident, Index, Meta, Result, Token,
    Type, Variant, Visibility, WhereClause,
};

#[proc_macro_error]
#[proc_macro_derive(Store, attributes(store))]
pub fn derive_store(input: proc_macro::TokenStream) -> proc_macro::TokenStream {
    syn::parse_macro_input!(input as Model)
        .into_token_stream()
        .into()
}

#[proc_macro_error]
#[proc_macro_derive(Patch, attributes(store, patch))]
pub fn derive_patch(input: proc_macro::TokenStream) -> proc_macro::TokenStream {
    syn::parse_macro_input!(input as PatchModel)
        .into_token_stream()
        .into()
}

struct Model {
    vis: Visibility,
    name: Ident,
    generics: Generics,
    ty: ModelTy,
}

enum ModelTy {
    Struct { fields: Vec<Field> },
    Enum { variants: Vec<Variant> },
}

impl Parse for Model {
    fn parse(input: ParseStream) -> Result<Self> {
        let input = syn::DeriveInput::parse(input)?;

        let ty = match input.data {
            syn::Data::Struct(s) => {
                let fields = match s.fields {
                    syn::Fields::Unit => {
                        abort!(s.semi_token, "unit structs are not supported");
                    }
                    syn::Fields::Named(fields) => {
                        fields.named.into_iter().collect::<Vec<_>>()
                    }
                    syn::Fields::Unnamed(fields) => {
                        fields.unnamed.into_iter().collect::<Vec<_>>()
                    }
                };

                ModelTy::Struct { fields }
            }
            syn::Data::Enum(e) => ModelTy::Enum {
                variants: e.variants.into_iter().collect(),
            },
            _ => {
                abort_call_site!(
                    "only structs and enums can be used with `Store`"
                );
            }
        };

        Ok(Self {
            vis: input.vis,
            generics: input.generics,
            name: input.ident,
            ty,
        })
    }
}

#[derive(Clone)]
enum SubfieldMode {
    Keyed(ExprClosure, Box<Type>),
    Skip,
}

impl Parse for SubfieldMode {
    fn parse(input: syn::parse::ParseStream) -> syn::Result<Self> {
        let mode: Ident = input.parse()?;
        if mode == "key" {
            let _col: Token![:] = input.parse()?;
            let ty: Type = input.parse()?;
            let _eq: Token![=] = input.parse()?;
            let closure: ExprClosure = input.parse()?;
            Ok(SubfieldMode::Keyed(closure, Box::new(ty)))
        } else if mode == "skip" {
            Ok(SubfieldMode::Skip)
        } else {
            Err(input.error("expected `key: <Type> = <closure>`"))
        }
    }
}

impl ToTokens for Model {
    fn to_tokens(&self, tokens: &mut proc_macro2::TokenStream) {
        let library_path = quote! { reactive_stores };
        let Model {
            vis,
            name,
            generics,
            ty,
        } = &self;
        let any_store_field = Ident::new("AnyStoreField", Span::call_site());
        let trait_name = Ident::new(&format!("{name}StoreFields"), name.span());
        let generics_with_orig = {
            let params = &generics.params;
            quote! { <#any_store_field, #params> }
        };
        let where_with_orig = {
            generics
                .where_clause
                .as_ref()
                .map(|w| {
                    let WhereClause {
                        where_token,
                        predicates,
                    } = &w;
                    quote! {
                        #where_token
                            #any_store_field: #library_path::StoreField<Value = #name #generics>,
                            #predicates
                    }
                })
                .unwrap_or_else(|| quote! { where #any_store_field: #library_path::StoreField<Value = #name #generics> })
        };

        // define an extension trait that matches this struct
        // and implement that trait for all StoreFields
        let (trait_fields, read_fields): (Vec<_>, Vec<_>) =
            ty.to_field_data(&library_path, generics, &any_store_field, name);

        // read access
        tokens.extend(quote! {
            #vis trait #trait_name <AnyStoreField>
            #where_with_orig
            {
                #(#trait_fields)*
            }

            impl #generics_with_orig #trait_name <AnyStoreField> for AnyStoreField
            #where_with_orig
            {
               #(#read_fields)*
            }
        });
    }
}

impl ModelTy {
    fn to_field_data(
        &self,
        library_path: &TokenStream,
        generics: &Generics,
        any_store_field: &Ident,
        name: &Ident,
    ) -> (Vec<TokenStream>, Vec<TokenStream>) {
        match self {
            ModelTy::Struct { fields } => fields
                .iter()
                .enumerate()
                .map(|(idx, field)| {
                    let Field {
                        ident, ty, attrs, ..
                    } = &field;
                    let modes = attrs
                        .iter()
                        .find_map(|attr| {
                            attr.meta.path().is_ident("store").then(|| {
                                match &attr.meta {
                                    Meta::List(list) => {
                                        match Punctuated::<
                                                SubfieldMode,
                                                Comma,
                                            >::parse_terminated
                                                .parse2(list.tokens.clone())
                                            {
                                                Ok(modes) => Some(
                                                    modes
                                                        .iter()
                                                        .cloned()
                                                        .collect::<Vec<_>>(),
                                                ),
                                                Err(e) => abort!(list, e),
                                            }
                                    }
                                    _ => None,
                                }
                            })
                        })
                        .flatten();

                    (
                        field_to_tokens(
                            idx,
                            false,
                            modes.as_deref(),
                            library_path,
                            ident.as_ref(),
                            generics,
                            any_store_field,
                            name,
                            ty,
                        ),
                        field_to_tokens(
                            idx,
                            true,
                            modes.as_deref(),
                            library_path,
                            ident.as_ref(),
                            generics,
                            any_store_field,
                            name,
                            ty,
                        ),
                    )
                })
                .unzip(),
            ModelTy::Enum { variants } => variants
                .iter()
                .map(|variant| {
                    let Variant { ident, fields, .. } = variant;

                    (
                        variant_to_tokens(
                            false,
                            library_path,
                            ident,
                            generics,
                            any_store_field,
                            name,
                            fields,
                        ),
                        variant_to_tokens(
                            true,
                            library_path,
                            ident,
                            generics,
                            any_store_field,
                            name,
                            fields,
                        ),
                    )
                })
                .unzip(),
        }
    }
}

#[allow(clippy::too_many_arguments)]
fn field_to_tokens(
    idx: usize,
    include_body: bool,
    modes: Option<&[SubfieldMode]>,
    library_path: &proc_macro2::TokenStream,
    orig_ident: Option<&Ident>,
    generics: &Generics,
    any_store_field: &Ident,
    name: &Ident,
    ty: &Type,
) -> proc_macro2::TokenStream {
    let ident = if orig_ident.is_none() {
        let idx = Ident::new(&format!("field{idx}"), Span::call_site());
        quote! { #idx }
    } else {
        quote! { #orig_ident }
    };
    let locator = if orig_ident.is_none() {
        let idx = Index::from(idx);
        quote! { #idx }
    } else {
        quote! { #ident }
    };

    if let Some(modes) = modes {
        if modes.len() == 1 {
            let mode = &modes[0];
            match mode {
                SubfieldMode::Keyed(keyed_by, key_ty) => {
                    let signature = quote! {
                        fn #ident(self) ->  #library_path::KeyedSubfield<#any_store_field, #name #generics, #key_ty, #ty>
                    };
                    return if include_body {
                        quote! {
                            #signature {
                                #library_path::KeyedSubfield::new(
                                    self,
                                    #idx.into(),
                                    #keyed_by,
                                    |prev| &prev.#locator,
                                    |prev| &mut prev.#locator,
                                )
                            }
                        }
                    } else {
                        quote! { #signature; }
                    };
                }
                SubfieldMode::Skip => return quote! {},
            }
        } else {
            abort!(
                orig_ident
                    .map(|ident| ident.span())
                    .unwrap_or_else(Span::call_site),
                "multiple modes not currently supported"
            );
        }
    }

    // default subfield
    if include_body {
        quote! {
            fn #ident(self) ->  #library_path::Subfield<#any_store_field, #name #generics, #ty> {
                #library_path::Subfield::new(
                    self,
                    #idx.into(),
                    |prev| &prev.#locator,
                    |prev| &mut prev.#locator,
                )
            }
        }
    } else {
        quote! {
            fn #ident(self) ->  #library_path::Subfield<#any_store_field, #name #generics, #ty>;
        }
    }
}

#[allow(clippy::too_many_arguments)]
fn variant_to_tokens(
    include_body: bool,
    library_path: &proc_macro2::TokenStream,
    ident: &Ident,
    generics: &Generics,
    any_store_field: &Ident,
    name: &Ident,
    fields: &Fields,
) -> proc_macro2::TokenStream {
    // the method name will always be the snake_cased ident
    let orig_ident = &ident;
    let ident =
        Ident::new(&ident.to_string().to_case(Case::Snake), ident.span());

    match fields {
        // For unit enum fields, we will just return a `bool` subfield, which is
        // true when this field matches
        Fields::Unit => {
            // default subfield
            if include_body {
                quote! {
                    fn #ident(self) -> bool {
                        match #library_path::StoreField::reader(&self) {
                            Some(reader) => {
                                #library_path::StoreField::track_field(&self);
                                matches!(&*reader, #name::#orig_ident)
                            },
                            None => false
                        }
                    }
                }
            } else {
                quote! {
                    fn #ident(self) -> bool;
                }
            }
        }
        // If an enum branch has named fields, we create N + 1 methods:
        // 1 `bool` subfield, which is true when this field matches
        // N `Option<T>` subfields for each of the named fields
        Fields::Named(fields) => {
            let mut tokens = if include_body {
                quote! {
                    fn #ident(self) -> bool {
                        match #library_path::StoreField::reader(&self) {
                            Some(reader) => {
                                #library_path::StoreField::track_field(&self);
                                matches!(&*reader, #name::#orig_ident { .. })
                            },
                            None => false
                        }
                    }
                }
            } else {
                quote! {
                    fn #ident(self) -> bool;
                }
            };

            tokens.extend(fields
                .named
                .iter()
                .map(|field| {
                    let field_ident = field.ident.as_ref().unwrap();
                    let field_ty = &field.ty;
                    let combined_ident = Ident::new(
                        &format!("{}_{}", ident, field_ident),
                        field_ident.span(),
                    );

                    // default subfield
                    if include_body {
                        quote! {
                            fn #combined_ident(self) -> Option<#library_path::Subfield<#any_store_field, #name #generics, #field_ty>> {
                                #library_path::StoreField::track_field(&self);
                                let reader = #library_path::StoreField::reader(&self);
                                let matches = reader
                                    .map(|reader| matches!(&*reader, #name::#orig_ident { .. }))
                                    .unwrap_or(false);
                                if matches {
                                    Some(#library_path::Subfield::new(
                                        self,
                                        0.into(),
                                        |prev| {
                                            match prev {
                                                #name::#orig_ident { #field_ident, .. } => Some(#field_ident),
                                                _ => None,
                                            }
                                            .expect("accessed an enum field that is no longer matched")
                                        },
                                        |prev| {
                                            match prev {
                                                #name::#orig_ident { #field_ident, .. } => Some(#field_ident),
                                                _ => None,
                                            }
                                            .expect("accessed an enum field that is no longer matched")
                                        },
                                    ))
                                } else {
                                    None
                                }
                            }
                        }
                    } else {
                        quote! {
                            fn #combined_ident(self) -> Option<#library_path::Subfield<#any_store_field, #name #generics, #field_ty>>;
                        }
                    }
                }));

            tokens
        }
        // If an enum branch has unnamed fields, we create N + 1 methods:
        // 1 `bool` subfield, which is true when this field matches
        // N `Option<T>` subfields for each of the unnamed fields
        Fields::Unnamed(fields) => {
            let mut tokens = if include_body {
                quote! {
                    fn #ident(self) -> bool {
                        match #library_path::StoreField::reader(&self) {
                            Some(reader) => {
                                #library_path::StoreField::track_field(&self);
                                matches!(&*reader, #name::#orig_ident { .. })
                            },
                            None => false
                        }
                    }
                }
            } else {
                quote! {
                    fn #ident(self) -> bool;
                }
            };

            let number_of_fields = fields.unnamed.len();

            tokens.extend(fields
                .unnamed
                .iter()
                .enumerate()
                .map(|(idx, field)| {
                    let field_ident = idx;
                    let field_ty = &field.ty;
                    let combined_ident = Ident::new(
                        &format!("{}_{}", ident, field_ident),
                        ident.span(),
                    );

                    let ignore_before = (0..idx).map(|_| quote! { _, });
                    let ignore_before2 = ignore_before.clone();
                    let ignore_after = (idx..number_of_fields.saturating_sub(1)).map(|_| quote !{_, });
                    let ignore_after2 = ignore_after.clone();

                    // default subfield
                    if include_body {
                        quote! {
                            fn #combined_ident(self) -> Option<#library_path::Subfield<#any_store_field, #name #generics, #field_ty>> {
                                #library_path::StoreField::track_field(&self);
                                let reader = #library_path::StoreField::reader(&self);
                                let matches = reader
                                    .map(|reader| matches!(&*reader, #name::#orig_ident(..)))
                                    .unwrap_or(false);
                                if matches {
                                    Some(#library_path::Subfield::new(
                                        self,
                                        0.into(),
                                        |prev| {
                                            match prev {
                                                #name::#orig_ident(#(#ignore_before)* this, #(#ignore_after)*) => Some(this),
                                                _ => None,
                                            }
                                            .expect("accessed an enum field that is no longer matched")
                                        },
                                        |prev| {
                                            match prev {
                                                #name::#orig_ident(#(#ignore_before2)* this, #(#ignore_after2)*) => Some(this),
                                                _ => None,
                                            }
                                            .expect("accessed an enum field that is no longer matched")
                                        },
                                    ))
                                } else {
                                    None
                                }
                            }
                        }
                    } else {
                        quote! {
                            fn #combined_ident(self) -> Option<#library_path::Subfield<#any_store_field, #name #generics, #field_ty>>;
                        }
                    }
                }));

            tokens
        }
    }
}

struct PatchModel {
    pub name: Ident,
    pub generics: Generics,
    pub ty: PatchModelTy,
}

enum PatchModelTy {
    Struct {
        fields: Vec<Field>,
    },
    #[allow(dead_code)]
    Enum {
        variants: Vec<Variant>,
    },
}

impl Parse for PatchModel {
    fn parse(input: ParseStream) -> Result<Self> {
        let input = syn::DeriveInput::parse(input)?;

        let ty = match input.data {
            syn::Data::Struct(s) => {
                let fields = match s.fields {
                    syn::Fields::Unit => {
                        abort!(s.semi_token, "unit structs are not supported");
                    }
                    syn::Fields::Named(fields) => {
                        fields.named.into_iter().collect::<Vec<_>>()
                    }
                    syn::Fields::Unnamed(fields) => {
                        fields.unnamed.into_iter().collect::<Vec<_>>()
                    }
                };

                PatchModelTy::Struct { fields }
            }
            syn::Data::Enum(_e) => {
                abort_call_site!("only structs can be used with `Patch`");

                // TODO: support enums later on
                // PatchModelTy::Enum {
                //     variants: e.variants.into_iter().collect(),
                // }
            }
            _ => {
                abort_call_site!(
                    "only structs and enums can be used with `Store`"
                );
            }
        };

        Ok(Self {
            name: input.ident,
            generics: input.generics,
            ty,
        })
    }
}

impl ToTokens for PatchModel {
    fn to_tokens(&self, tokens: &mut proc_macro2::TokenStream) {
        let library_path = quote! { reactive_stores };
        let PatchModel { name, generics, ty } = &self;

<<<<<<< HEAD
        let fields = fields.iter().enumerate().map(|(idx, field)| {
            let locator = match &field.ident {
                Some(ident) => Either::Left(ident),
                None => Either::Right(Index::from(idx)),
            };
            quote! {
                #library_path::PatchField::patch_field(
                    &mut self.#locator,
                    new.#locator,
                    &new_path,
                    notify
                );
                new_path.replace_last(#idx + 1);
=======
        let fields = match ty {
            PatchModelTy::Struct { fields } => {
                fields.iter().enumerate().map(|(idx, field)| {
                    let Field {
                        attrs, ident, ..
                    } = &field;
                    let field_name = match &ident {
                        Some(ident) => quote! { #ident },
                        None => quote! { #idx },
                    };
                    let closure = attrs
                        .iter()
                        .find_map(|attr| {
                            attr.meta.path().is_ident("patch").then(
                                || match &attr.meta {
                                    Meta::List(list) => {
                                        match Punctuated::<
                                                ExprClosure,
                                                Comma,
                                            >::parse_terminated
                                                .parse2(list.tokens.clone())
                                            {
                                                Ok(closures) => {
                                                    let closure = closures.iter().next().cloned().expect_or_abort("should have ONE closure");
                                                    if closure.inputs.len() != 2 {
                                                        abort!(closure.inputs, "patch closure should have TWO params as in #[patch(|this, new| ...)]");
                                                    }
                                                    closure
                                                },
                                                Err(e) => abort!(list, e),
                                            }
                                    }
                                    _ => abort!(attr.meta, "needs to be as `#[patch(|this, new| ...)]`"),
                                },
                            )
                        });

                    if let Some(closure) = closure {
                        let params = closure.inputs;
                        let body = closure.body;
                        quote! {
                            if new.#field_name != self.#field_name {
                                _ = {
                                    let (#params) = (&mut self.#field_name, new.#field_name);
                                    #body
                                };
                                notify(&new_path);
                            }
                            new_path.replace_last(#idx + 1);
                        }
                    } else {
                        quote! {
                            #library_path::PatchField::patch_field(
                                &mut self.#field_name,
                                new.#field_name,
                                &new_path,
                                notify
                            );
                            new_path.replace_last(#idx + 1);
                        }
                    }
                }).collect::<Vec<_>>()
>>>>>>> d0bf8438
            }
            PatchModelTy::Enum { variants: _ } => {
                unreachable!("not implemented currently")
            }
        };

        // read access
        tokens.extend(quote! {
            impl #library_path::PatchField for #name #generics
            {
                fn patch_field(
                    &mut self,
                    new: Self,
                    path: &#library_path::StorePath,
                    notify: &mut dyn FnMut(&#library_path::StorePath),
                ) {
                    let mut new_path = path.clone();
                    new_path.push(0);
                    #(#fields)*
                }
            }
        });
    }
}

enum Either<A, B> {
    Left(A),
    Right(B),
}

impl<A: ToTokens, B: ToTokens> ToTokens for Either<A, B> {
    fn to_tokens(&self, tokens: &mut TokenStream) {
        match self {
            Either::Left(a) => a.to_tokens(tokens),
            Either::Right(b) => b.to_tokens(tokens),
        }
    }
}<|MERGE_RESOLUTION|>--- conflicted
+++ resolved
@@ -598,30 +598,15 @@
         let library_path = quote! { reactive_stores };
         let PatchModel { name, generics, ty } = &self;
 
-<<<<<<< HEAD
-        let fields = fields.iter().enumerate().map(|(idx, field)| {
-            let locator = match &field.ident {
-                Some(ident) => Either::Left(ident),
-                None => Either::Right(Index::from(idx)),
-            };
-            quote! {
-                #library_path::PatchField::patch_field(
-                    &mut self.#locator,
-                    new.#locator,
-                    &new_path,
-                    notify
-                );
-                new_path.replace_last(#idx + 1);
-=======
         let fields = match ty {
             PatchModelTy::Struct { fields } => {
                 fields.iter().enumerate().map(|(idx, field)| {
                     let Field {
                         attrs, ident, ..
                     } = &field;
-                    let field_name = match &ident {
-                        Some(ident) => quote! { #ident },
-                        None => quote! { #idx },
+                    let locator = match &ident {
+                        Some(ident) => Either::Left(ident),
+                        None => Either::Right(Index::from(idx)),
                     };
                     let closure = attrs
                         .iter()
@@ -654,9 +639,9 @@
                         let params = closure.inputs;
                         let body = closure.body;
                         quote! {
-                            if new.#field_name != self.#field_name {
+                            if new.#locator != self.#locator {
                                 _ = {
-                                    let (#params) = (&mut self.#field_name, new.#field_name);
+                                    let (#params) = (&mut self.#locator, new.#locator);
                                     #body
                                 };
                                 notify(&new_path);
@@ -666,8 +651,8 @@
                     } else {
                         quote! {
                             #library_path::PatchField::patch_field(
-                                &mut self.#field_name,
-                                new.#field_name,
+                                &mut self.#locator,
+                                new.#locator,
                                 &new_path,
                                 notify
                             );
@@ -675,7 +660,6 @@
                         }
                     }
                 }).collect::<Vec<_>>()
->>>>>>> d0bf8438
             }
             PatchModelTy::Enum { variants: _ } => {
                 unreachable!("not implemented currently")

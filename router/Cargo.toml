[package]
name = "leptos_router"
<<<<<<< HEAD
version = "0.1.0-alpha"
=======
version = "0.0.7"
>>>>>>> a68d276c
edition = "2021"
authors = ["Greg Johnston"]
license = "MIT"
repository = "https://github.com/gbj/leptos"
description = "Router for the Leptos web framework."

[dependencies]
leptos = { path = "../leptos", version = "0.1.0-alpha", default-features = false }
cfg-if = "1"
common_macros = "0.1"
gloo-net = "0.2"
itertools = "0.10"
lazy_static = "1"
linear-map = "1"
log = "0.4"
regex = { version = "1", optional = true }
bincode = "1"
url = { version = "2", optional = true }
urlencoding = "2"
thiserror = "1"
serde_urlencoded = "0.7"
serde = "1"
js-sys = { version = "0.3" }
wasm-bindgen = { version = "0.2" }
wasm-bindgen-futures = { version = "0.4" }

[dependencies.web-sys]
version = "0.3"
features = [
	# History/Routing
	"History",
	"HtmlAnchorElement",
	"MouseEvent",
	"Url",
	# Form
	"FormData",
	"HtmlButtonElement",
	"HtmlFormElement",
	"HtmlInputElement",
	"SubmitEvent",
	"Url",
	"UrlSearchParams",
	# Fetching in Hydrate Mode
	"Headers",
	"Request",
	"RequestInit",
	"RequestMode",
	"Response",
	"Window",
]

[features]
default = ["csr"]
csr = ["leptos/csr"]
hydrate = ["leptos/hydrate"]
ssr = ["leptos/ssr", "dep:url", "dep:regex"]
stable = ["leptos/stable"]

[package.metadata.cargo-all-features]
# No need to test optional dependencies as they are enabled by the ssr feature
denylist = ["url", "regex", "stable"]<|MERGE_RESOLUTION|>--- conflicted
+++ resolved
@@ -1,10 +1,6 @@
 [package]
 name = "leptos_router"
-<<<<<<< HEAD
 version = "0.1.0-alpha"
-=======
-version = "0.0.7"
->>>>>>> a68d276c
 edition = "2021"
 authors = ["Greg Johnston"]
 license = "MIT"

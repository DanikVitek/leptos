#![cfg_attr(feature = "no_std", no_std)]
#![forbid(unsafe_code)]

//! Utilities for working with enumerated types that contain one of `2..n` other types.

use core::{
    cmp::Ordering,
    fmt::Display,
    future::Future,
    iter::{Product, Sum},
    pin::Pin,
    task::{Context, Poll},
};
use paste::paste;
use pin_project_lite::pin_project;
#[cfg(not(feature = "no_std"))]
use std::error::Error; // TODO: replace with core::error::Error once MSRV is >= 1.81.0

macro_rules! tuples {
    ($name:ident + $fut_name:ident + $fut_proj:ident {
        $($ty:ident => ($($rest_variant:ident),*) + <$($mapped_ty:ident),+>),+$(,)?
    }) => {
        tuples!($name + $fut_name + $fut_proj {
            $($ty($ty) => ($($rest_variant),*) + <$($mapped_ty),+>),+
        });
    };
    ($name:ident + $fut_name:ident + $fut_proj:ident {
        $($variant:ident($ty:ident) => ($($rest_variant:ident),*) + <$($mapped_ty:ident),+>),+$(,)?
    }) => {
        #[derive(Debug, PartialEq, Eq, Clone, Copy, Hash)]
        pub enum $name<$($ty),+> {
            $($variant ($ty),)+
        }

        impl<$($ty),+> $name<$($ty),+> {
            paste! {
                #[allow(clippy::too_many_arguments)]
                pub fn map<$([<F $ty>]),+, $([<$ty 1>]),+>(self, $([<$variant:lower>]: [<F $ty>]),+) -> $name<$([<$ty 1>]),+>
                where
                    $([<F $ty>]: FnOnce($ty) -> [<$ty 1>],)+
                {
                    match self {
                        $($name::$variant(inner) => $name::$variant([<$variant:lower>](inner)),)+
                    }
                }

                $(
                    pub fn [<map_ $variant:lower>]<Fun, [<$ty 1>]>(self, f: Fun) -> $name<$($mapped_ty),+>
                    where
                        Fun: FnOnce($ty) -> [<$ty 1>],
                    {
                        match self {
                            $name::$variant(inner) => $name::$variant(f(inner)),
                            $($name::$rest_variant(inner) => $name::$rest_variant(inner),)*
                        }
                    }

<<<<<<< HEAD
                    pub fn [<inspect_ $variant:lower>]<Fun, [<$ty 1>]>(self, f: Fun) -> Self
                    where
                        Fun: FnOnce(&$ty),
                    {
                        if let $name::$variant(inner) = &self {
                            f(inner);
                        }
                        self
                    }
=======
pub trait EitherOr {
    type Left;
    type Right;
    fn either_or<FA, A, FB, B>(self, a: FA, b: FB) -> Either<A, B>
    where
        FA: FnOnce(Self::Left) -> A,
        FB: FnOnce(Self::Right) -> B;
}

impl EitherOr for bool {
    type Left = ();
    type Right = ();

    fn either_or<FA, A, FB, B>(self, a: FA, b: FB) -> Either<A, B>
    where
        FA: FnOnce(Self::Left) -> A,
        FB: FnOnce(Self::Right) -> B,
    {
        if self {
            Either::Left(a(()))
        } else {
            Either::Right(b(()))
        }
    }
}

impl<T> EitherOr for Option<T> {
    type Left = T;
    type Right = ();

    fn either_or<FA, A, FB, B>(self, a: FA, b: FB) -> Either<A, B>
    where
        FA: FnOnce(Self::Left) -> A,
        FB: FnOnce(Self::Right) -> B,
    {
        match self {
            Some(t) => Either::Left(a(t)),
            None => Either::Right(b(())),
        }
    }
}

impl<T, E> EitherOr for Result<T, E> {
    type Left = T;
    type Right = E;

    fn either_or<FA, A, FB, B>(self, a: FA, b: FB) -> Either<A, B>
    where
        FA: FnOnce(Self::Left) -> A,
        FB: FnOnce(Self::Right) -> B,
    {
        match self {
            Ok(t) => Either::Left(a(t)),
            Err(err) => Either::Right(b(err)),
        }
    }
}

#[test]
fn test_either_or() {
    let right = false.either_or(|_| 'a', |_| 12);
    assert!(matches!(right, Either::Right(12)));

    let left = true.either_or(|_| 'a', |_| 12);
    assert!(matches!(left, Either::Left('a')));

    let left = Some(12).either_or(|a| a, |_| 'a');
    assert!(matches!(left, Either::Left(12)));
    let right = None.either_or(|a: i32| a, |_| 'a');
    assert!(matches!(right, Either::Right('a')));

    let result: Result<_, ()> = Ok(1.2f32);
    let left = result.either_or(|a| a * 2f32, |b| b);
    assert!(matches!(left, Either::Left(2.4f32)));

    let result: Result<i32, _> = Err("12");
    let right = result.either_or(|a| a, |b| b.chars().next());
    assert!(matches!(right, Either::Right(Some('1'))));
}

pin_project! {
    #[project = EitherFutureProj]
    pub enum EitherFuture<A, B> {
        Left { #[pin] inner: A },
        Right { #[pin] inner: B },
    }
}
>>>>>>> ac335272

                    pub fn [<is_ $variant:lower>](&self) -> bool {
                        matches!(self, $name::$variant(_))
                    }

                    pub fn [<as_ $variant:lower>](&self) -> Option<&$ty> {
                        match self {
                            $name::$variant(inner) => Some(inner),
                            _ => None,
                        }
                    }

                    pub fn [<as_ $variant:lower _mut>](&mut self) -> Option<&mut $ty> {
                        match self {
                            $name::$variant(inner) => Some(inner),
                            _ => None,
                        }
                    }

                    pub fn [<unwrap_ $variant:lower>](self) -> $ty {
                        match self {
                            $name::$variant(inner) => inner,
                            _ => panic!(concat!(
                                "called `unwrap_", stringify!([<$variant:lower>]), "()` on a non-`", stringify!($variant), "` variant of `", stringify!($name), "`"
                            )),
                        }
                    }

                    pub fn [<into_ $variant:lower>](self) -> Result<$ty, Self> {
                        match self {
                            $name::$variant(inner) => Ok(inner),
                            _ => Err(self),
                        }
                    }
                )+
            }
        }

        impl<$($ty),+> Display for $name<$($ty),+>
        where
            $($ty: Display,)+
        {
            fn fmt(&self, f: &mut core::fmt::Formatter<'_>) -> core::fmt::Result {
                match self {
                    $($name::$variant(this) => this.fmt(f),)+
                }
            }
        }

        #[cfg(not(feature = "no_std"))]
        impl<$($ty),+> Error for $name<$($ty),+>
        where
            $($ty: Error,)+
        {
            fn source(&self) -> Option<&(dyn Error + 'static)> {
                match self {
                    $($name::$variant(this) => this.source(),)+
                }
            }
        }

        impl<Item, $($ty),+> Iterator for $name<$($ty),+>
        where
            $($ty: Iterator<Item = Item>,)+
        {
            type Item = Item;

            fn next(&mut self) -> Option<Self::Item> {
                match self {
                    $($name::$variant(i) => i.next(),)+
                }
            }

            fn size_hint(&self) -> (usize, Option<usize>) {
                match self {
                    $($name::$variant(i) => i.size_hint(),)+
                }
            }

            fn count(self) -> usize
            where
                Self: Sized,
            {
                match self {
                    $($name::$variant(i) => i.count(),)+
                }
            }

            fn last(self) -> Option<Self::Item>
            where
                Self: Sized,
            {
                match self {
                    $($name::$variant(i) => i.last(),)+
                }
            }

            fn nth(&mut self, n: usize) -> Option<Self::Item> {
                match self {
                    $($name::$variant(i) => i.nth(n),)+
                }
            }

            fn for_each<Fun>(self, f: Fun)
            where
                Self: Sized,
                Fun: FnMut(Self::Item),
            {
                match self {
                    $($name::$variant(i) => i.for_each(f),)+
                }
            }

            fn collect<Col: FromIterator<Self::Item>>(self) -> Col
            where
                Self: Sized,
            {
                match self {
                    $($name::$variant(i) => i.collect(),)+
                }
            }

            fn partition<Col, Fun>(self, f: Fun) -> (Col, Col)
            where
                Self: Sized,
                Col: Default + Extend<Self::Item>,
                Fun: FnMut(&Self::Item) -> bool,
            {
                match self {
                    $($name::$variant(i) => i.partition(f),)+
                }
            }

            fn fold<Acc, Fun>(self, init: Acc, f: Fun) -> Acc
            where
                Self: Sized,
                Fun: FnMut(Acc, Self::Item) -> Acc,
            {
                match self {
                    $($name::$variant(i) => i.fold(init, f),)+
                }
            }

            fn reduce<Fun>(self, f: Fun) -> Option<Self::Item>
            where
                Self: Sized,
                Fun: FnMut(Self::Item, Self::Item) -> Self::Item,
            {
                match self {
                    $($name::$variant(i) => i.reduce(f),)+
                }
            }

            fn all<Fun>(&mut self, f: Fun) -> bool
            where
                Self: Sized,
                Fun: FnMut(Self::Item) -> bool,
            {
                match self {
                    $($name::$variant(i) => i.all(f),)+
                }
            }

            fn any<Fun>(&mut self, f: Fun) -> bool
            where
                Self: Sized,
                Fun: FnMut(Self::Item) -> bool,
            {
                match self {
                    $($name::$variant(i) => i.any(f),)+
                }
            }

            fn find<Pre>(&mut self, predicate: Pre) -> Option<Self::Item>
            where
                Self: Sized,
                Pre: FnMut(&Self::Item) -> bool,
            {
                match self {
                    $($name::$variant(i) => i.find(predicate),)+
                }
            }

            fn find_map<Out, Fun>(&mut self, f: Fun) -> Option<Out>
            where
                Self: Sized,
                Fun: FnMut(Self::Item) -> Option<Out>,
            {
                match self {
                    $($name::$variant(i) => i.find_map(f),)+
                }
            }

            fn position<Pre>(&mut self, predicate: Pre) -> Option<usize>
            where
                Self: Sized,
                Pre: FnMut(Self::Item) -> bool,
            {
                match self {
                    $($name::$variant(i) => i.position(predicate),)+
                }
            }

            fn max(self) -> Option<Self::Item>
            where
                Self: Sized,
                Self::Item: Ord,
            {
                match self {
                    $($name::$variant(i) => i.max(),)+
                }
            }

            fn min(self) -> Option<Self::Item>
            where
                Self: Sized,
                Self::Item: Ord,
            {
                match self {
                    $($name::$variant(i) => i.min(),)+
                }
            }

            fn max_by_key<Key: Ord, Fun>(self, f: Fun) -> Option<Self::Item>
            where
                Self: Sized,
                Fun: FnMut(&Self::Item) -> Key,
            {
                match self {
                    $($name::$variant(i) => i.max_by_key(f),)+
                }
            }

            fn max_by<Cmp>(self, compare: Cmp) -> Option<Self::Item>
            where
                Self: Sized,
                Cmp: FnMut(&Self::Item, &Self::Item) -> Ordering,
            {
                match self {
                    $($name::$variant(i) => i.max_by(compare),)+
                }
            }

            fn min_by_key<Key: Ord, Fun>(self, f: Fun) -> Option<Self::Item>
            where
                Self: Sized,
                Fun: FnMut(&Self::Item) -> Key,
            {
                match self {
                    $($name::$variant(i) => i.min_by_key(f),)+
                }
            }

            fn min_by<Cmp>(self, compare: Cmp) -> Option<Self::Item>
            where
                Self: Sized,
                Cmp: FnMut(&Self::Item, &Self::Item) -> Ordering,
            {
                match self {
                    $($name::$variant(i) => i.min_by(compare),)+
                }
            }

            fn sum<Out>(self) -> Out
            where
                Self: Sized,
                Out: Sum<Self::Item>,
            {
                match self {
                    $($name::$variant(i) => i.sum(),)+
                }
            }

            fn product<Out>(self) -> Out
            where
                Self: Sized,
                Out: Product<Self::Item>,
            {
                match self {
                    $($name::$variant(i) => i.product(),)+
                }
            }

            fn cmp<Other>(self, other: Other) -> Ordering
            where
                Other: IntoIterator<Item = Self::Item>,
                Self::Item: Ord,
                Self: Sized,
            {
                match self {
                    $($name::$variant(i) => i.cmp(other),)+
                }
            }

            fn partial_cmp<Other>(self, other: Other) -> Option<Ordering>
            where
                Other: IntoIterator,
                Self::Item: PartialOrd<Other::Item>,
                Self: Sized,
            {
                match self {
                    $($name::$variant(i) => i.partial_cmp(other),)+
                }
            }

            // TODO: uncomment once MSRV is >= 1.82.0
            // fn is_sorted(self) -> bool
            // where
            //     Self: Sized,
            //     Self::Item: PartialOrd,
            // {
            //     match self {
            //         $($name::$variant(i) => i.is_sorted(),)+
            //     }
            // }
            //
            // fn is_sorted_by<Cmp>(self, compare: Cmp) -> bool
            // where
            //     Self: Sized,
            //     Cmp: FnMut(&Self::Item, &Self::Item) -> bool,
            // {
            //     match self {
            //         $($name::$variant(i) => i.is_sorted_by(compare),)+
            //     }
            // }
            //
            // fn is_sorted_by_key<Fun, Key>(self, f: Fun) -> bool
            // where
            //     Self: Sized,
            //     Fun: FnMut(Self::Item) -> Key,
            //     Key: PartialOrd,
            // {
            //     match self {
            //         $($name::$variant(i) => i.is_sorted_by_key(f),)+
            //     }
            // }
        }

        impl<Item, $($ty),+> ExactSizeIterator for $name<$($ty),+>
        where
            $($ty: ExactSizeIterator<Item = Item>,)+
        {
            fn len(&self) -> usize {
                match self {
                    $($name::$variant(i) => i.len(),)+
                }
            }
        }

        impl<Item, $($ty),+> DoubleEndedIterator for $name<$($ty),+>
        where
            $($ty: DoubleEndedIterator<Item = Item>,)+
        {
            fn next_back(&mut self) -> Option<Self::Item> {
                match self {
                    $($name::$variant(i) => i.next_back(),)+
                }
            }

            fn nth_back(&mut self, n: usize) -> Option<Self::Item> {
                match self {
                    $($name::$variant(i) => i.nth_back(n),)+
                }
            }

            fn rfind<Pre>(&mut self, predicate: Pre) -> Option<Self::Item>
            where
                Pre: FnMut(&Self::Item) -> bool,
            {
                match self {
                    $($name::$variant(i) => i.rfind(predicate),)+
                }
            }
        }

        pin_project! {
            #[project = $fut_proj]
            pub enum $fut_name<$($ty),+> {
                $($variant { #[pin] inner: $ty },)+
            }
        }

        impl<$($ty),+> Future for $fut_name<$($ty),+>
        where
            $($ty: Future,)+
        {
            type Output = $name<$($ty::Output),+>;

            fn poll(self: Pin<&mut Self>, cx: &mut Context<'_>) -> Poll<Self::Output> {
                let this = self.project();
                match this {
                    $($fut_proj::$variant { inner } => match inner.poll(cx) {
                        Poll::Pending => Poll::Pending,
                        Poll::Ready(inner) => Poll::Ready($name::$variant(inner)),
                    },)+
                }
            }
        }
    }
}

tuples!(Either + EitherFuture + EitherFutureProj {
    Left(A) => (Right) + <A1, B>,
    Right(B) => (Left) + <A, B1>,
});

impl<A, B> Either<A, B> {
    pub fn swap(self) -> Either<B, A> {
        match self {
            Either::Left(a) => Either::Right(a),
            Either::Right(b) => Either::Left(b),
        }
    }
}

impl<A, B> From<Result<A, B>> for Either<B, A> {
    fn from(value: Result<A, B>) -> Self {
        match value {
            Ok(right) => Either::Right(right),
            Err(left) => Either::Left(left),
        }
    }
}

tuples!(EitherOf3 + EitherOf3Future + EitherOf3FutureProj {
    A => (B, C) + <A1, B, C>,
    B => (A, C) + <A, B1, C>,
    C => (A, B) + <A, B, C1>,
});
tuples!(EitherOf4 + EitherOf4Future + EitherOf4FutureProj {
    A => (B, C, D) + <A1, B, C, D>,
    B => (A, C, D) + <A, B1, C, D>,
    C => (A, B, D) + <A, B, C1, D>,
    D => (A, B, C) + <A, B, C, D1>,
});
tuples!(EitherOf5 + EitherOf5Future + EitherOf5FutureProj {
    A => (B, C, D, E) + <A1, B, C, D, E>,
    B => (A, C, D, E) + <A, B1, C, D, E>,
    C => (A, B, D, E) + <A, B, C1, D, E>,
    D => (A, B, C, E) + <A, B, C, D1, E>,
    E => (A, B, C, D) + <A, B, C, D, E1>,
});
tuples!(EitherOf6 + EitherOf6Future + EitherOf6FutureProj {
    A => (B, C, D, E, F) + <A1, B, C, D, E, F>,
    B => (A, C, D, E, F) + <A, B1, C, D, E, F>,
    C => (A, B, D, E, F) + <A, B, C1, D, E, F>,
    D => (A, B, C, E, F) + <A, B, C, D1, E, F>,
    E => (A, B, C, D, F) + <A, B, C, D, E1, F>,
    F => (A, B, C, D, E) + <A, B, C, D, E, F1>,
});
tuples!(EitherOf7 + EitherOf7Future + EitherOf7FutureProj {
    A => (B, C, D, E, F, G) + <A1, B, C, D, E, F, G>,
    B => (A, C, D, E, F, G) + <A, B1, C, D, E, F, G>,
    C => (A, B, D, E, F, G) + <A, B, C1, D, E, F, G>,
    D => (A, B, C, E, F, G) + <A, B, C, D1, E, F, G>,
    E => (A, B, C, D, F, G) + <A, B, C, D, E1, F, G>,
    F => (A, B, C, D, E, G) + <A, B, C, D, E, F1, G>,
    G => (A, B, C, D, E, F) + <A, B, C, D, E, F, G1>,
});
tuples!(EitherOf8 + EitherOf8Future + EitherOf8FutureProj {
    A => (B, C, D, E, F, G, H) + <A1, B, C, D, E, F, G, H>,
    B => (A, C, D, E, F, G, H) + <A, B1, C, D, E, F, G, H>,
    C => (A, B, D, E, F, G, H) + <A, B, C1, D, E, F, G, H>,
    D => (A, B, C, E, F, G, H) + <A, B, C, D1, E, F, G, H>,
    E => (A, B, C, D, F, G, H) + <A, B, C, D, E1, F, G, H>,
    F => (A, B, C, D, E, G, H) + <A, B, C, D, E, F1, G, H>,
    G => (A, B, C, D, E, F, H) + <A, B, C, D, E, F, G1, H>,
    H => (A, B, C, D, E, F, G) + <A, B, C, D, E, F, G, H1>,
});
tuples!(EitherOf9 + EitherOf9Future + EitherOf9FutureProj {
    A => (B, C, D, E, F, G, H, I) + <A1, B, C, D, E, F, G, H, I>,
    B => (A, C, D, E, F, G, H, I) + <A, B1, C, D, E, F, G, H, I>,
    C => (A, B, D, E, F, G, H, I) + <A, B, C1, D, E, F, G, H, I>,
    D => (A, B, C, E, F, G, H, I) + <A, B, C, D1, E, F, G, H, I>,
    E => (A, B, C, D, F, G, H, I) + <A, B, C, D, E1, F, G, H, I>,
    F => (A, B, C, D, E, G, H, I) + <A, B, C, D, E, F1, G, H, I>,
    G => (A, B, C, D, E, F, H, I) + <A, B, C, D, E, F, G1, H, I>,
    H => (A, B, C, D, E, F, G, I) + <A, B, C, D, E, F, G, H1, I>,
    I => (A, B, C, D, E, F, G, H) + <A, B, C, D, E, F, G, H, I1>,
});
tuples!(EitherOf10 + EitherOf10Future + EitherOf10FutureProj {
    A => (B, C, D, E, F, G, H, I, J) + <A1, B, C, D, E, F, G, H, I, J>,
    B => (A, C, D, E, F, G, H, I, J) + <A, B1, C, D, E, F, G, H, I, J>,
    C => (A, B, D, E, F, G, H, I, J) + <A, B, C1, D, E, F, G, H, I, J>,
    D => (A, B, C, E, F, G, H, I, J) + <A, B, C, D1, E, F, G, H, I, J>,
    E => (A, B, C, D, F, G, H, I, J) + <A, B, C, D, E1, F, G, H, I, J>,
    F => (A, B, C, D, E, G, H, I, J) + <A, B, C, D, E, F1, G, H, I, J>,
    G => (A, B, C, D, E, F, H, I, J) + <A, B, C, D, E, F, G1, H, I, J>,
    H => (A, B, C, D, E, F, G, I, J) + <A, B, C, D, E, F, G, H1, I, J>,
    I => (A, B, C, D, E, F, G, H, J) + <A, B, C, D, E, F, G, H, I1, J>,
    J => (A, B, C, D, E, F, G, H, I) + <A, B, C, D, E, F, G, H, I, J1>,
});
tuples!(EitherOf11 + EitherOf11Future + EitherOf11FutureProj {
    A => (B, C, D, E, F, G, H, I, J, K) + <A1, B, C, D, E, F, G, H, I, J, K>,
    B => (A, C, D, E, F, G, H, I, J, K) + <A, B1, C, D, E, F, G, H, I, J, K>,
    C => (A, B, D, E, F, G, H, I, J, K) + <A, B, C1, D, E, F, G, H, I, J, K>,
    D => (A, B, C, E, F, G, H, I, J, K) + <A, B, C, D1, E, F, G, H, I, J, K>,
    E => (A, B, C, D, F, G, H, I, J, K) + <A, B, C, D, E1, F, G, H, I, J, K>,
    F => (A, B, C, D, E, G, H, I, J, K) + <A, B, C, D, E, F1, G, H, I, J, K>,
    G => (A, B, C, D, E, F, H, I, J, K) + <A, B, C, D, E, F, G1, H, I, J, K>,
    H => (A, B, C, D, E, F, G, I, J, K) + <A, B, C, D, E, F, G, H1, I, J, K>,
    I => (A, B, C, D, E, F, G, H, J, K) + <A, B, C, D, E, F, G, H, I1, J, K>,
    J => (A, B, C, D, E, F, G, H, I, K) + <A, B, C, D, E, F, G, H, I, J1, K>,
    K => (A, B, C, D, E, F, G, H, I, J) + <A, B, C, D, E, F, G, H, I, J, K1>,
});
tuples!(EitherOf12 + EitherOf12Future + EitherOf12FutureProj {
    A => (B, C, D, E, F, G, H, I, J, K, L) + <A1, B, C, D, E, F, G, H, I, J, K, L>,
    B => (A, C, D, E, F, G, H, I, J, K, L) + <A, B1, C, D, E, F, G, H, I, J, K, L>,
    C => (A, B, D, E, F, G, H, I, J, K, L) + <A, B, C1, D, E, F, G, H, I, J, K, L>,
    D => (A, B, C, E, F, G, H, I, J, K, L) + <A, B, C, D1, E, F, G, H, I, J, K, L>,
    E => (A, B, C, D, F, G, H, I, J, K, L) + <A, B, C, D, E1, F, G, H, I, J, K, L>,
    F => (A, B, C, D, E, G, H, I, J, K, L) + <A, B, C, D, E, F1, G, H, I, J, K, L>,
    G => (A, B, C, D, E, F, H, I, J, K, L) + <A, B, C, D, E, F, G1, H, I, J, K, L>,
    H => (A, B, C, D, E, F, G, I, J, K, L) + <A, B, C, D, E, F, G, H1, I, J, K, L>,
    I => (A, B, C, D, E, F, G, H, J, K, L) + <A, B, C, D, E, F, G, H, I1, J, K, L>,
    J => (A, B, C, D, E, F, G, H, I, K, L) + <A, B, C, D, E, F, G, H, I, J1, K, L>,
    K => (A, B, C, D, E, F, G, H, I, J, L) + <A, B, C, D, E, F, G, H, I, J, K1, L>,
    L => (A, B, C, D, E, F, G, H, I, J, K) + <A, B, C, D, E, F, G, H, I, J, K, L1>,
});
tuples!(EitherOf13 + EitherOf13Future + EitherOf13FutureProj {
    A => (B, C, D, E, F, G, H, I, J, K, L, M) + <A1, B, C, D, E, F, G, H, I, J, K, L, M>,
    B => (A, C, D, E, F, G, H, I, J, K, L, M) + <A, B1, C, D, E, F, G, H, I, J, K, L, M>,
    C => (A, B, D, E, F, G, H, I, J, K, L, M) + <A, B, C1, D, E, F, G, H, I, J, K, L, M>,
    D => (A, B, C, E, F, G, H, I, J, K, L, M) + <A, B, C, D1, E, F, G, H, I, J, K, L, M>,
    E => (A, B, C, D, F, G, H, I, J, K, L, M) + <A, B, C, D, E1, F, G, H, I, J, K, L, M>,
    F => (A, B, C, D, E, G, H, I, J, K, L, M) + <A, B, C, D, E, F1, G, H, I, J, K, L, M>,
    G => (A, B, C, D, E, F, H, I, J, K, L, M) + <A, B, C, D, E, F, G1, H, I, J, K, L, M>,
    H => (A, B, C, D, E, F, G, I, J, K, L, M) + <A, B, C, D, E, F, G, H1, I, J, K, L, M>,
    I => (A, B, C, D, E, F, G, H, J, K, L, M) + <A, B, C, D, E, F, G, H, I1, J, K, L, M>,
    J => (A, B, C, D, E, F, G, H, I, K, L, M) + <A, B, C, D, E, F, G, H, I, J1, K, L, M>,
    K => (A, B, C, D, E, F, G, H, I, J, L, M) + <A, B, C, D, E, F, G, H, I, J, K1, L, M>,
    L => (A, B, C, D, E, F, G, H, I, J, K, M) + <A, B, C, D, E, F, G, H, I, J, K, L1, M>,
    M => (A, B, C, D, E, F, G, H, I, J, K, L) + <A, B, C, D, E, F, G, H, I, J, K, L, M1>,
});
tuples!(EitherOf14 + EitherOf14Future + EitherOf14FutureProj {
    A => (B, C, D, E, F, G, H, I, J, K, L, M, N) + <A1, B, C, D, E, F, G, H, I, J, K, L, M, N>,
    B => (A, C, D, E, F, G, H, I, J, K, L, M, N) + <A, B1, C, D, E, F, G, H, I, J, K, L, M, N>,
    C => (A, B, D, E, F, G, H, I, J, K, L, M, N) + <A, B, C1, D, E, F, G, H, I, J, K, L, M, N>,
    D => (A, B, C, E, F, G, H, I, J, K, L, M, N) + <A, B, C, D1, E, F, G, H, I, J, K, L, M, N>,
    E => (A, B, C, D, F, G, H, I, J, K, L, M, N) + <A, B, C, D, E1, F, G, H, I, J, K, L, M, N>,
    F => (A, B, C, D, E, G, H, I, J, K, L, M, N) + <A, B, C, D, E, F1, G, H, I, J, K, L, M, N>,
    G => (A, B, C, D, E, F, H, I, J, K, L, M, N) + <A, B, C, D, E, F, G1, H, I, J, K, L, M, N>,
    H => (A, B, C, D, E, F, G, I, J, K, L, M, N) + <A, B, C, D, E, F, G, H1, I, J, K, L, M, N>,
    I => (A, B, C, D, E, F, G, H, J, K, L, M, N) + <A, B, C, D, E, F, G, H, I1, J, K, L, M, N>,
    J => (A, B, C, D, E, F, G, H, I, K, L, M, N) + <A, B, C, D, E, F, G, H, I, J1, K, L, M, N>,
    K => (A, B, C, D, E, F, G, H, I, J, L, M, N) + <A, B, C, D, E, F, G, H, I, J, K1, L, M, N>,
    L => (A, B, C, D, E, F, G, H, I, J, K, M, N) + <A, B, C, D, E, F, G, H, I, J, K, L1, M, N>,
    M => (A, B, C, D, E, F, G, H, I, J, K, L, N) + <A, B, C, D, E, F, G, H, I, J, K, L, M1, N>,
    N => (A, B, C, D, E, F, G, H, I, J, K, L, M) + <A, B, C, D, E, F, G, H, I, J, K, L, M, N1>,
});
tuples!(EitherOf15 + EitherOf15Future + EitherOf15FutureProj {
    A => (B, C, D, E, F, G, H, I, J, K, L, M, N, O) + <A1, B, C, D, E, F, G, H, I, J, K, L, M, N, O>,
    B => (A, C, D, E, F, G, H, I, J, K, L, M, N, O) + <A, B1, C, D, E, F, G, H, I, J, K, L, M, N, O>,
    C => (A, B, D, E, F, G, H, I, J, K, L, M, N, O) + <A, B, C1, D, E, F, G, H, I, J, K, L, M, N, O>,
    D => (A, B, C, E, F, G, H, I, J, K, L, M, N, O) + <A, B, C, D1, E, F, G, H, I, J, K, L, M, N, O>,
    E => (A, B, C, D, F, G, H, I, J, K, L, M, N, O) + <A, B, C, D, E1, F, G, H, I, J, K, L, M, N, O>,
    F => (A, B, C, D, E, G, H, I, J, K, L, M, N, O) + <A, B, C, D, E, F1, G, H, I, J, K, L, M, N, O>,
    G => (A, B, C, D, E, F, H, I, J, K, L, M, N, O) + <A, B, C, D, E, F, G1, H, I, J, K, L, M, N, O>,
    H => (A, B, C, D, E, F, G, I, J, K, L, M, N, O) + <A, B, C, D, E, F, G, H1, I, J, K, L, M, N, O>,
    I => (A, B, C, D, E, F, G, H, J, K, L, M, N, O) + <A, B, C, D, E, F, G, H, I1, J, K, L, M, N, O>,
    J => (A, B, C, D, E, F, G, H, I, K, L, M, N, O) + <A, B, C, D, E, F, G, H, I, J1, K, L, M, N, O>,
    K => (A, B, C, D, E, F, G, H, I, J, L, M, N, O) + <A, B, C, D, E, F, G, H, I, J, K1, L, M, N, O>,
    L => (A, B, C, D, E, F, G, H, I, J, K, M, N, O) + <A, B, C, D, E, F, G, H, I, J, K, L1, M, N, O>,
    M => (A, B, C, D, E, F, G, H, I, J, K, L, N, O) + <A, B, C, D, E, F, G, H, I, J, K, L, M1, N, O>,
    N => (A, B, C, D, E, F, G, H, I, J, K, L, M, O) + <A, B, C, D, E, F, G, H, I, J, K, L, M, N1, O>,
    O => (A, B, C, D, E, F, G, H, I, J, K, L, M, N) + <A, B, C, D, E, F, G, H, I, J, K, L, M, N, O1>,
});
tuples!(EitherOf16 + EitherOf16Future + EitherOf16FutureProj {
    A => (B, C, D, E, F, G, H, I, J, K, L, M, N, O, P) + <A1, B, C, D, E, F, G, H, I, J, K, L, M, N, O, P>,
    B => (A, C, D, E, F, G, H, I, J, K, L, M, N, O, P) + <A, B1, C, D, E, F, G, H, I, J, K, L, M, N, O, P>,
    C => (A, B, D, E, F, G, H, I, J, K, L, M, N, O, P) + <A, B, C1, D, E, F, G, H, I, J, K, L, M, N, O, P>,
    D => (A, B, C, E, F, G, H, I, J, K, L, M, N, O, P) + <A, B, C, D1, E, F, G, H, I, J, K, L, M, N, O, P>,
    E => (A, B, C, D, F, G, H, I, J, K, L, M, N, O, P) + <A, B, C, D, E1, F, G, H, I, J, K, L, M, N, O, P>,
    F => (A, B, C, D, E, G, H, I, J, K, L, M, N, O, P) + <A, B, C, D, E, F1, G, H, I, J, K, L, M, N, O, P>,
    G => (A, B, C, D, E, F, H, I, J, K, L, M, N, O, P) + <A, B, C, D, E, F, G1, H, I, J, K, L, M, N, O, P>,
    H => (A, B, C, D, E, F, G, I, J, K, L, M, N, O, P) + <A, B, C, D, E, F, G, H1, I, J, K, L, M, N, O, P>,
    I => (A, B, C, D, E, F, G, H, J, K, L, M, N, O, P) + <A, B, C, D, E, F, G, H, I1, J, K, L, M, N, O, P>,
    J => (A, B, C, D, E, F, G, H, I, K, L, M, N, O, P) + <A, B, C, D, E, F, G, H, I, J1, K, L, M, N, O, P>,
    K => (A, B, C, D, E, F, G, H, I, J, L, M, N, O, P) + <A, B, C, D, E, F, G, H, I, J, K1, L, M, N, O, P>,
    L => (A, B, C, D, E, F, G, H, I, J, K, M, N, O, P) + <A, B, C, D, E, F, G, H, I, J, K, L1, M, N, O, P>,
    M => (A, B, C, D, E, F, G, H, I, J, K, L, N, O, P) + <A, B, C, D, E, F, G, H, I, J, K, L, M1, N, O, P>,
    N => (A, B, C, D, E, F, G, H, I, J, K, L, M, O, P) + <A, B, C, D, E, F, G, H, I, J, K, L, M, N1, O, P>,
    O => (A, B, C, D, E, F, G, H, I, J, K, L, M, N, P) + <A, B, C, D, E, F, G, H, I, J, K, L, M, N, O1, P>,
    P => (A, B, C, D, E, F, G, H, I, J, K, L, M, N, O) + <A, B, C, D, E, F, G, H, I, J, K, L, M, N, O, P1>,
});

/// Matches over the first expression and returns an either ([`Either`], [`EitherOf3`], ... [`EitherOf8`])
/// composed of the values returned by the match arms.
///
/// The pattern syntax is exactly the same as found in a match arm.
///
/// # Examples
///
/// ```
/// # use either_of::*;
/// let either2 = either!(Some("hello"),
///     Some(s) => s.len(),
///     None => 0.0,
/// );
/// assert!(matches!(either2, Either::<usize, f64>::Left(5)));
///
/// let either3 = either!(Some("admin"),
///     Some("admin") => "hello admin",
///     Some(_) => 'x',
///     _ => 0,
/// );
/// assert!(matches!(either3, EitherOf3::<&str, char, i32>::A("hello admin")));
/// ```
#[macro_export]
macro_rules! either {
    ($match:expr, $left_pattern:pat => $left_expression:expr, $right_pattern:pat => $right_expression:expr,) => {
        match $match {
            $left_pattern => $crate::Either::Left($left_expression),
            $right_pattern => $crate::Either::Right($right_expression),
        }
    };
    ($match:expr, $a_pattern:pat => $a_expression:expr, $b_pattern:pat => $b_expression:expr, $c_pattern:pat => $c_expression:expr,) => {
        match $match {
            $a_pattern => $crate::EitherOf3::A($a_expression),
            $b_pattern => $crate::EitherOf3::B($b_expression),
            $c_pattern => $crate::EitherOf3::C($c_expression),
        }
    };
    ($match:expr, $a_pattern:pat => $a_expression:expr, $b_pattern:pat => $b_expression:expr, $c_pattern:pat => $c_expression:expr, $d_pattern:pat => $d_expression:expr,) => {
        match $match {
            $a_pattern => $crate::EitherOf4::A($a_expression),
            $b_pattern => $crate::EitherOf4::B($b_expression),
            $c_pattern => $crate::EitherOf4::C($c_expression),
            $d_pattern => $crate::EitherOf4::D($d_expression),
        }
    };
    ($match:expr, $a_pattern:pat => $a_expression:expr, $b_pattern:pat => $b_expression:expr, $c_pattern:pat => $c_expression:expr, $d_pattern:pat => $d_expression:expr, $e_pattern:pat => $e_expression:expr,) => {
        match $match {
            $a_pattern => $crate::EitherOf5::A($a_expression),
            $b_pattern => $crate::EitherOf5::B($b_expression),
            $c_pattern => $crate::EitherOf5::C($c_expression),
            $d_pattern => $crate::EitherOf5::D($d_expression),
            $e_pattern => $crate::EitherOf5::E($e_expression),
        }
    };
    ($match:expr, $a_pattern:pat => $a_expression:expr, $b_pattern:pat => $b_expression:expr, $c_pattern:pat => $c_expression:expr, $d_pattern:pat => $d_expression:expr, $e_pattern:pat => $e_expression:expr, $f_pattern:pat => $f_expression:expr,) => {
        match $match {
            $a_pattern => $crate::EitherOf6::A($a_expression),
            $b_pattern => $crate::EitherOf6::B($b_expression),
            $c_pattern => $crate::EitherOf6::C($c_expression),
            $d_pattern => $crate::EitherOf6::D($d_expression),
            $e_pattern => $crate::EitherOf6::E($e_expression),
            $f_pattern => $crate::EitherOf6::F($f_expression),
        }
    };
    ($match:expr, $a_pattern:pat => $a_expression:expr, $b_pattern:pat => $b_expression:expr, $c_pattern:pat => $c_expression:expr, $d_pattern:pat => $d_expression:expr, $e_pattern:pat => $e_expression:expr, $f_pattern:pat => $f_expression:expr, $g_pattern:pat => $g_expression:expr,) => {
        match $match {
            $a_pattern => $crate::EitherOf7::A($a_expression),
            $b_pattern => $crate::EitherOf7::B($b_expression),
            $c_pattern => $crate::EitherOf7::C($c_expression),
            $d_pattern => $crate::EitherOf7::D($d_expression),
            $e_pattern => $crate::EitherOf7::E($e_expression),
            $f_pattern => $crate::EitherOf7::F($f_expression),
            $g_pattern => $crate::EitherOf7::G($g_expression),
        }
    };
    ($match:expr, $a_pattern:pat => $a_expression:expr, $b_pattern:pat => $b_expression:expr, $c_pattern:pat => $c_expression:expr, $d_pattern:pat => $d_expression:expr, $e_pattern:pat => $e_expression:expr, $f_pattern:pat => $f_expression:expr, $g_pattern:pat => $g_expression:expr, $h_pattern:pat => $h_expression:expr,) => {
        match $match {
            $a_pattern => $crate::EitherOf8::A($a_expression),
            $b_pattern => $crate::EitherOf8::B($b_expression),
            $c_pattern => $crate::EitherOf8::C($c_expression),
            $d_pattern => $crate::EitherOf8::D($d_expression),
            $e_pattern => $crate::EitherOf8::E($e_expression),
            $f_pattern => $crate::EitherOf8::F($f_expression),
            $g_pattern => $crate::EitherOf8::G($g_expression),
            $h_pattern => $crate::EitherOf8::H($h_expression),
        }
    }; // if you need more eithers feel free to open a PR ;-)
}

#[cfg(test)]
mod tests {
    use super::*;

    // compile time test
    #[test]
    fn either_macro() {
        let _: Either<&str, f64> = either!(12,
            12 => "12",
            _ => 0.0,
        );
        let _: EitherOf3<&str, f64, i32> = either!(12,
            12 => "12",
            13 => 0.0,
            _ => 12,
        );
        let _: EitherOf4<&str, f64, char, i32> = either!(12,
            12 => "12",
            13 => 0.0,
            14 => ' ',
            _ => 12,
        );
        let _: EitherOf5<&str, f64, char, f32, i32> = either!(12,
            12 => "12",
            13 => 0.0,
            14 => ' ',
            15 => 0.0f32,
            _ => 12,
        );
        let _: EitherOf6<&str, f64, char, f32, u8, i32> = either!(12,
            12 => "12",
            13 => 0.0,
            14 => ' ',
            15 => 0.0f32,
            16 => 24u8,
            _ => 12,
        );
        let _: EitherOf7<&str, f64, char, f32, u8, i8, i32> = either!(12,
            12 => "12",
            13 => 0.0,
            14 => ' ',
            15 => 0.0f32,
            16 => 24u8,
            17 => 2i8,
            _ => 12,
        );
        let _: EitherOf8<&str, f64, char, f32, u8, i8, u32, i32> = either!(12,
            12 => "12",
            13 => 0.0,
            14 => ' ',
            15 => 0.0f32,
            16 => 24u8,
            17 => 2i8,
            18 => 42u32,
            _ => 12,
        );
    }

    #[test]
    #[should_panic]
    fn unwrap_wrong_either() {
        Either::<i32, &str>::Left(0).unwrap_right();
    }
}<|MERGE_RESOLUTION|>--- conflicted
+++ resolved
@@ -55,7 +55,6 @@
                         }
                     }
 
-<<<<<<< HEAD
                     pub fn [<inspect_ $variant:lower>]<Fun, [<$ty 1>]>(self, f: Fun) -> Self
                     where
                         Fun: FnOnce(&$ty),
@@ -65,95 +64,6 @@
                         }
                         self
                     }
-=======
-pub trait EitherOr {
-    type Left;
-    type Right;
-    fn either_or<FA, A, FB, B>(self, a: FA, b: FB) -> Either<A, B>
-    where
-        FA: FnOnce(Self::Left) -> A,
-        FB: FnOnce(Self::Right) -> B;
-}
-
-impl EitherOr for bool {
-    type Left = ();
-    type Right = ();
-
-    fn either_or<FA, A, FB, B>(self, a: FA, b: FB) -> Either<A, B>
-    where
-        FA: FnOnce(Self::Left) -> A,
-        FB: FnOnce(Self::Right) -> B,
-    {
-        if self {
-            Either::Left(a(()))
-        } else {
-            Either::Right(b(()))
-        }
-    }
-}
-
-impl<T> EitherOr for Option<T> {
-    type Left = T;
-    type Right = ();
-
-    fn either_or<FA, A, FB, B>(self, a: FA, b: FB) -> Either<A, B>
-    where
-        FA: FnOnce(Self::Left) -> A,
-        FB: FnOnce(Self::Right) -> B,
-    {
-        match self {
-            Some(t) => Either::Left(a(t)),
-            None => Either::Right(b(())),
-        }
-    }
-}
-
-impl<T, E> EitherOr for Result<T, E> {
-    type Left = T;
-    type Right = E;
-
-    fn either_or<FA, A, FB, B>(self, a: FA, b: FB) -> Either<A, B>
-    where
-        FA: FnOnce(Self::Left) -> A,
-        FB: FnOnce(Self::Right) -> B,
-    {
-        match self {
-            Ok(t) => Either::Left(a(t)),
-            Err(err) => Either::Right(b(err)),
-        }
-    }
-}
-
-#[test]
-fn test_either_or() {
-    let right = false.either_or(|_| 'a', |_| 12);
-    assert!(matches!(right, Either::Right(12)));
-
-    let left = true.either_or(|_| 'a', |_| 12);
-    assert!(matches!(left, Either::Left('a')));
-
-    let left = Some(12).either_or(|a| a, |_| 'a');
-    assert!(matches!(left, Either::Left(12)));
-    let right = None.either_or(|a: i32| a, |_| 'a');
-    assert!(matches!(right, Either::Right('a')));
-
-    let result: Result<_, ()> = Ok(1.2f32);
-    let left = result.either_or(|a| a * 2f32, |b| b);
-    assert!(matches!(left, Either::Left(2.4f32)));
-
-    let result: Result<i32, _> = Err("12");
-    let right = result.either_or(|a| a, |b| b.chars().next());
-    assert!(matches!(right, Either::Right(Some('1'))));
-}
-
-pin_project! {
-    #[project = EitherFutureProj]
-    pub enum EitherFuture<A, B> {
-        Left { #[pin] inner: A },
-        Right { #[pin] inner: B },
-    }
-}
->>>>>>> ac335272
 
                     pub fn [<is_ $variant:lower>](&self) -> bool {
                         matches!(self, $name::$variant(_))
@@ -576,6 +486,86 @@
             Err(left) => Either::Left(left),
         }
     }
+}
+
+pub trait EitherOr {
+    type Left;
+    type Right;
+    fn either_or<FA, A, FB, B>(self, a: FA, b: FB) -> Either<A, B>
+    where
+        FA: FnOnce(Self::Left) -> A,
+        FB: FnOnce(Self::Right) -> B;
+}
+
+impl EitherOr for bool {
+    type Left = ();
+    type Right = ();
+
+    fn either_or<FA, A, FB, B>(self, a: FA, b: FB) -> Either<A, B>
+    where
+        FA: FnOnce(Self::Left) -> A,
+        FB: FnOnce(Self::Right) -> B,
+    {
+        if self {
+            Either::Left(a(()))
+        } else {
+            Either::Right(b(()))
+        }
+    }
+}
+
+impl<T> EitherOr for Option<T> {
+    type Left = T;
+    type Right = ();
+
+    fn either_or<FA, A, FB, B>(self, a: FA, b: FB) -> Either<A, B>
+    where
+        FA: FnOnce(Self::Left) -> A,
+        FB: FnOnce(Self::Right) -> B,
+    {
+        match self {
+            Some(t) => Either::Left(a(t)),
+            None => Either::Right(b(())),
+        }
+    }
+}
+
+impl<T, E> EitherOr for Result<T, E> {
+    type Left = T;
+    type Right = E;
+
+    fn either_or<FA, A, FB, B>(self, a: FA, b: FB) -> Either<A, B>
+    where
+        FA: FnOnce(Self::Left) -> A,
+        FB: FnOnce(Self::Right) -> B,
+    {
+        match self {
+            Ok(t) => Either::Left(a(t)),
+            Err(err) => Either::Right(b(err)),
+        }
+    }
+}
+
+#[test]
+fn test_either_or() {
+    let right = false.either_or(|_| 'a', |_| 12);
+    assert!(matches!(right, Either::Right(12)));
+
+    let left = true.either_or(|_| 'a', |_| 12);
+    assert!(matches!(left, Either::Left('a')));
+
+    let left = Some(12).either_or(|a| a, |_| 'a');
+    assert!(matches!(left, Either::Left(12)));
+    let right = None.either_or(|a: i32| a, |_| 'a');
+    assert!(matches!(right, Either::Right('a')));
+
+    let result: Result<_, ()> = Ok(1.2f32);
+    let left = result.either_or(|a| a * 2f32, |b| b);
+    assert!(matches!(left, Either::Left(2.4f32)));
+
+    let result: Result<i32, _> = Err("12");
+    let right = result.either_or(|a| a, |b| b.chars().next());
+    assert!(matches!(right, Either::Right(Some('1'))));
 }
 
 tuples!(EitherOf3 + EitherOf3Future + EitherOf3FutureProj {
